<<<<<<< HEAD
from __future__ import annotations
from neural_surfaces.utils import sparse_solve
=======
from neural_surfaces.utils import factorize
>>>>>>> b80d4773
from torch import arange, arccos, cat, diagonal, diff, eye, float64, maximum, minimum, multinomial, ones, pi, rand, rand_like, sort, sparse_coo_tensor, sqrt, stack, tan, Tensor, tensor, zeros
from torch.linalg import det, cross, inv, norm, svd
from torch.nn import Module
from torch.sparse import spdiags
from typing import Callable, Tuple


class Manifold(Module):
    """Stores topological data for a manifold triangle mesh. Computes objects for geometry processing when geometric data (vertex positions, edge lengths, etc.) are provided."""
    
    def __init__(self, faces: Tensor, dtype=float64):
        """
        Args:
            faces (Tensor): num_faces * 3 list of vertices per face
        """
        Module.__init__(self)
        self.register_buffer('faces', faces.clone())

        self.num_vertices = faces.max().item() + 1
        self.num_faces = len(faces)
        self.num_halfedges = 3 * self.num_faces

        self.register_buffer('tails_to_halfedges', faces.clone().flatten())
        self.register_buffer('tips_to_halfedges', faces.clone()[:, tensor([1, 2, 0])].flatten())
        self.halfedges_to_faces = arange(self.num_halfedges).reshape(self.num_faces, 3)
        self.faces_to_halfedges = arange(self.num_halfedges)

        col_idxs = arange(self.num_halfedges, device=self.tails_to_halfedges.device)
        values = ones(self.num_halfedges, dtype=dtype, device=self.tails_to_halfedges.device)
        self.register_buffer('halfedges_to_tails', sparse_coo_tensor(stack([self.tails_to_halfedges, col_idxs]), values))

        # Pair twin halfedges and find boundary halfedges (halfedges without a twin)
        tail_sorting = sort(self.tails_to_halfedges)
        neighborhood_start_indicators = diff(tail_sorting.values, prepend=tensor([-1], device=self.tails_to_halfedges.device))
        neighborhood_start_idxs = arange(self.num_halfedges, device=neighborhood_start_indicators.device)[neighborhood_start_indicators == 1]
        neighborhood_degrees = diff(neighborhood_start_idxs, append=tensor([self.num_halfedges], device=neighborhood_start_idxs.device))
        all_neighborhood_data = stack([tail_sorting.indices, self.tips_to_halfedges[tail_sorting.indices]], dim=-1)
        all_neighborhood_data = [all_neighborhood_data[start_idx:(start_idx + degree)] for start_idx, degree in zip(neighborhood_start_idxs, neighborhood_degrees)]
        
        self.halfedges_to_twins = -ones(self.num_halfedges, dtype=int)
        self.is_boundary_halfedge = zeros(self.num_halfedges, dtype=bool)
        for tail, neighborhood_data in enumerate(all_neighborhood_data):
            for halfedge_idx, tip in neighborhood_data:
                tip_neighborhood_data = all_neighborhood_data[tip]
                reflexive_data = tip_neighborhood_data[tip_neighborhood_data[:, 1] == tail]
                if len(reflexive_data) > 0:
                    twin_halfedge_idx = reflexive_data[0, 0]
                    self.halfedges_to_twins[halfedge_idx] = twin_halfedge_idx
                else:
                    self.is_boundary_halfedge[halfedge_idx] = True

        self.num_edges = (self.num_halfedges + self.is_boundary_halfedge.sum()) // 2
        self.euler_char = (self.num_vertices - self.num_edges + self.num_faces).item()

    def angles_to_laplacian(self, alphas: Tensor):
        """Computes cotan Laplacian from interior angles

        Args:
            alphas (Tensor): batch_dims * num_halfedges list of interior angles, across from each halfedge

        Returns:
            num_vertices * num_vertices * batch_dims Laplacians, where first two dimensions are sparse
        """
        cot_alphas = 1 / tan(alphas)
        row_idxs = cat([self.tails_to_halfedges, self.tips_to_halfedges, self.tails_to_halfedges, self.tips_to_halfedges])
        col_idxs = cat([self.tips_to_halfedges, self.tails_to_halfedges, self.tails_to_halfedges, self.tips_to_halfedges])
        values = cat([cot_alphas / 2, cot_alphas / 2, -cot_alphas / 2, -cot_alphas / 2], dim=-1)
        L = sparse_coo_tensor(stack([row_idxs, col_idxs]), values.permute(-1, *range(len(values.shape[:-1])))).coalesce()
        return L
    
    def embedding_and_face_vectors_to_vertex_divs(self, fs: Tensor, vs: Tensor, use_diag_mass: bool = False) -> Tensor:
        """Computes vertexwise divergence of a tangent vector-valued function defined on faces
        
        Args:
            fs (Tensor): batch_dims * num_vertices * 3 list of vertex positions
            vs (Tensor): batch_dims * num_faces * 3 list of tangent vectors per face

        Returns:
            batch_dims * num_vertices list of divergences per vertex
        """
        es = self.embedding_to_halfedge_vectors(fs)
        es_by_face = es[..., self.halfedges_to_faces, :]
        Ns = self.halfedge_vectors_to_face_normals(es, keep_scale=True)
        face_As = norm(Ns, dim=-1) / 2
        Ns = Ns / (2 * face_As).unsqueeze(-1)

        rot_es_by_face = cross(Ns.unsqueeze(-2), es_by_face)
        div_vs = -(self.halfedges_to_tails @ (rot_es_by_face * vs.unsqueeze(-2)).sum(dim=-1)[..., tensor([1, 2, 0])].flatten(start_dim=-2)[..., self.faces_to_halfedges]) / 2

        if use_diag_mass:
            vertex_As = self.face_areas_to_vertex_areas(face_As)
            div_vs = div_vs / vertex_As
        else:
            raise NotImplementedError
        
        return div_vs
    
    def embedding_and_vertex_signal_to_face_derivatives(self, fs: Tensor, phis: Tensor, vector_valued) -> Tensor:
        """Computes facewise gradient of a scalar or vector-valued function defined on vertices

        Args:
            fs (Tensor): batch_dims * num_vertices * 3 list of vertex positions
            phis (Tensor): batch_dims * num_vertices list of function values per vertex or batch_dims * num_vertices * d list of vectors per vertex
            vector_valued (bool): whether or not phis has a feature dimension d

        Returns:
            batch_dims * num_faces * 3 list of gradients per face or batch_dims * num_faces * d * 3 list of Jacobians per face
        """
        es = self.embedding_to_halfedge_vectors(fs)
        es_by_face = es[..., self.halfedges_to_faces, :]
        Ns = self.halfedge_vectors_to_face_normals(es, keep_scale=True)
        As = norm(Ns, dim=-1) / 2
        Ns = Ns / (2 * As).unsqueeze(-1)

        basis_grads_by_face = (cross(Ns.unsqueeze(-2), es_by_face) / (2 * As.unflatten(-1, (self.num_faces, 1, 1))))[..., tensor([1, 2, 0]), :]
        
        if vector_valued:
            phis_by_face = phis[..., self.tails_to_halfedges, :][..., self.halfedges_to_faces, :]
            jac_phis = (phis_by_face.unsqueeze(-1) * basis_grads_by_face.unsqueeze(-2)).sum(dim=-3)
            return jac_phis
        
        phis_by_face = phis[..., self.tails_to_halfedges][..., self.halfedges_to_faces]
        grad_phis = (phis_by_face.unsqueeze(-1) * basis_grads_by_face).sum(dim=-2)
        return grad_phis
    
    def embedding_and_vertex_values_to_face_grads(self, fs: Tensor, phis: Tensor) -> Tensor:
        """Computes facewise gradient of a function defined on vertices

        Args:
            fs (Tensor): batch_dims * num_vertices * 3 list of vertex positions
            phis (Tensor): batch_dims * num_vertices list of function values per vertex

        Returns:
            batch_dims * num_faces * 3 list of gradients per face
        """
        return self.embedding_and_vertex_signal_to_face_derivatives(fs, phis, vector_valued=False)
    
    def embedding_and_vertex_vectors_to_face_jacs(self, fs: Tensor, vs: Tensor) -> Tensor:
        """Computes facewise Jacobian of a tangent vector-valued function defined on vertices

        Args:
            fs (Tensor): batch_dims * num_vertices * 3 list of vertex positions
            phis (Tensor): batch_dims * num_vertices * d list of tangent vectors per vertex

        Returns:
            batch_dims * num_faces * d * 3 list of Jacobians per face
        """
        return self.embedding_and_vertex_signal_to_face_derivatives(fs, vs, vector_valued=True)

    def embedding_to_angles(self, fs: Tensor) -> sparse_coo_tensor:
        """Computes angles across from each halfedge

        Args:
            fs (Tensor): batch_dims * num_vertices * 3 list of vertex positions

        Returns:
            batch_dims * num_halfedges list of interior angles
        """
        return self.halfedge_vectors_to_angles(self.embedding_to_halfedge_vectors(fs))
    
    def embedding_to_com(self, fs: Tensor) -> Tensor:
        """Computes the center of mass of a uniform density surface

        Args:
            fs (Tensor): batch_dims * num_vertices * 3 list of vertex positions

        Returns:
            batch_dims * 3 list of centers of mass
        """
        centroids = fs[..., self.faces, :].mean(dim=-2)
        As = self.embedding_to_face_areas(fs)
        com = (As.unsqueeze(-1) * centroids / As.sum()).sum(dim=-2)
        return com
    
    def embedding_to_face_areas(self, fs: Tensor) -> Tensor:
        """Computes face areas

        Args:
            fs (Tensor): batch_dims * num_vertices * 3 list of vertex positions

        Returns:
            batch_dims * num_faces list of face areas
        """
        return norm(self.embedding_to_face_normals(fs, keep_scale=True), dim=-1) / 2
    
    def embedding_to_face_normals(self, fs: Tensor, keep_scale: bool = False) -> Tensor:
        """Computes outward pointing face normals, either unit length or scaled by twice the face area

        Args:
            fs (Tensor): batch_dims * num_vertices * 3 list of vertex positions

        Returns:
            batch_dims * num_faces * 3 list of face normals
        """
        return self.halfedge_vectors_to_face_normals(self.embedding_to_halfedge_vectors(fs), keep_scale)

    def embedding_to_frames(self, fs: Tensor) -> Tensor:
        """Computes a frame per face, with first two columns representing edges and third representing face normal
        
        Args:
            fs (Tensor): batch_dims * num_vertices * 3 list of vertex positions

        Returns:
            batch_dims * num_faces * 3 * 3 list of frames per face
        """
        es = self.embedding_to_halfedge_vectors(fs)
        es_by_face = es[..., self.halfedges_to_faces, :]
        us = es_by_face[..., 0, :]
        vs = -es_by_face[..., 2, :]
        Ns = cross(us, vs)
        frames = stack([us, vs, Ns / sqrt(norm(Ns, dim=-1, keepdims=True))], dim=-1) # Partial normalization keeps frames well-conditioned
        return frames
    
    def embedding_to_halfedge_vectors(self, fs: Tensor) -> Tensor:
        """Computes vectors pointing from halfedge tails to halfedge tips, where num_halfedges = 3 * num_faces

        Args:
            fs (Tensor): batch_dims * num_vertices * 3 list of vertex positions

        Returns:
            batch_dims * num_halfedges * 3 list of vertex differences
        """
        return fs[..., self.tips_to_halfedges, :] - fs[..., self.tails_to_halfedges, :]
    
    def embedding_to_heat_method_solver(self, fs: Tensor, use_diag_mass: bool = False, diff_coeff: float = 1.) -> Callable[[Tensor, bool, Tensor], Tensor]:
        """Precomputes data needed for heat method solver, which computes approximates distances

        Args:
            fs (Tensor): num_vertices * 3 list of vertex positions
            use_diag_mass (bool): whether mass matrix is diagonal/lumped
            diff_coeff (float): coefficient of diffusion, higher coefficient smooths distance more

        Returns:
            Function mapping a num_source list of vertex indices to a num_sources * num_vertices list of geodesic distances 
        """
        es = self.embedding_to_halfedge_vectors(fs)
        Ns = self.halfedge_vectors_to_face_normals(es, keep_scale=True)
        face_As = norm(Ns, dim=-1) / 2
        Ns = Ns / (2 * face_As).unsqueeze(-1)

        L = self.angles_to_laplacian(self.halfedge_vectors_to_angles(es))
        M = self.face_areas_to_mass_matrix(face_As, use_diag_mass=use_diag_mass)
        h = self.halfedge_vectors_to_metric(es).mean() ** 2
        A = (M - h * diff_coeff * L).coalesce()
        A_solver = factorize(A)
        
        indices = L.indices()
        is_free = (indices != 0).all(dim=0)
        L_def = sparse_coo_tensor(indices[:, is_free] - 1, L.values()[is_free], size=(self.num_vertices - 1, self.num_vertices - 1)).coalesce()
        L_def_solver = factorize(-L_def)

        es_by_face = es[..., self.halfedges_to_faces, :]
        rot_es_by_face = cross(Ns.unsqueeze(-2), es_by_face)
        basis_grads_by_face = (rot_es_by_face / (2 * face_As.unflatten(-1, (self.num_faces, 1, 1))))[..., tensor([1, 2, 0]), :]

        if use_diag_mass:
            vertex_As = M.values()

        def heat_method_solver(source_idxs: Tensor, use_vertex_sources: bool = True, barys: Tensor = None) -> Tensor:
            """Computes geodesic distance from specified sources to all other vertices
            
            Args:
                source_idxs (Tensor): list of num_sources vertex/face indices
                use_vertex_sources (bool): whether to use vertices or points within faces as sources
                barys (Tensor): list of num_sources * 3 barycentric coordinates of sources if not using vertex sources

            Returns:
                num_sources * num_vertices list of geodesic distances
            """
            u_0s = zeros(self.num_vertices, len(source_idxs)).to(fs)
            for j, source_idx in enumerate(source_idxs):
                if use_vertex_sources:
                    u_0s[source_idx, j] = 1.
                else:
                    u_0s[self.faces[source_idx], j] = barys[j]

            u_hs = A_solver(M @ u_0s)
            u_hs_by_face = u_hs[self.tails_to_halfedges][self.halfedges_to_faces]
            eiko_field = (u_hs_by_face.unsqueeze(-1) * basis_grads_by_face.unsqueeze(-2)).sum(dim=-3)
            eiko_field = -eiko_field / norm(eiko_field, dim=-1, keepdims=True)
            eiko_field = eiko_field.transpose(0, 1)
            div_eiko_field = -(self.halfedges_to_tails @ (rot_es_by_face.unsqueeze(0) * eiko_field.unsqueeze(-2)).sum(dim=-1)[..., tensor([1, 2, 0])].flatten(start_dim=-2)[:, self.faces_to_halfedges].T) / 2
            
            free_dists = -L_def_solver(div_eiko_field[1:])
            dists = cat([zeros(1, len(source_idxs)).to(free_dists), free_dists])
            dists = dists - dists.min(dim=0, keepdims=True).values

            return dists

        return heat_method_solver
    
    def embedding_to_laplacian(self, fs: Tensor) -> sparse_coo_tensor:
        """Computes cotan Laplacian from vertex positions

        Args:
            fs (Tensor): batch_dims * num_vertices * 3 list of vertex positions

        Returns:
            batch_dims * num_vertices * num_vertices list of Laplacians with same sparsity pattern
        """
        return self.angles_to_laplacian(self.embedding_to_angles(fs))
    
    def embedding_to_mass_matrix(self, fs: Tensor, use_diag_mass: bool = False) -> sparse_coo_tensor:
        """Computes mass matrix from vertex positions

        Args:
            fs (Tensor): batch_dims * num_vertices list of vertex positions
            use_diag_mass (bool): whether mass matrix is diagonal/lumped

        Returns:
            num_vertices * num_vertices * batch_dims list of mass matrices, where first two dimensions are sparse
        """
        return self.face_areas_to_mass_matrix(self.embedding_to_face_areas(fs), use_diag_mass=use_diag_mass)
    
    def embedding_to_metric(self, fs: Tensor) -> Tensor:
        """Computes discrete metric (halfedge lengths)

        Args:
            fs (Tensor): batch_dims * num_vertices * 3 list of vertex positions

        Returns:
            batch_dims * num_halfedges list of halfedge lengths
        """
        return self.halfedge_vectors_to_metric(self.embedding_to_halfedge_vectors(fs))
    
    def embedding_to_samples(self, fs: Tensor, num_samples: int) -> Tuple[Tensor, Tensor, Tensor]:
        """Computes uniform samples from surface
        
        Args:
            fs (Tensor): batch_dims * num_vertices * 3 list of vertex positions
            num_samples (int): number of samples computed per batch element

        Returns:
            batch_dims * num_samples list of face indices, batch_dims * num_samples * 3 list of barycentric coordinates, and batch_dims * num_samples * 3 list of samples
        """
        batch_dims = fs.shape[:-2]
        face_As = self.embedding_to_face_areas(fs)
        flat_face_As = face_As.flatten(end_dim=len(batch_dims) - 1)
        flat_face_idxs = multinomial(flat_face_As, num_samples, replacement=True)
        face_idxs = flat_face_idxs.reshape(batch_dims + (num_samples,))

        bary_is = 1 - sqrt(1 - rand(batch_dims + (num_samples,), dtype=fs.dtype, device=fs.device))
        bary_js = (1 - bary_is) * rand_like(bary_is)
        bary_ks = 1 - bary_is - bary_js
        barys = stack([bary_is, bary_js, bary_ks], dim=-1)

        flat_barys = barys.flatten(end_dim=max(len(batch_dims) - 1, 0))
        flat_fs_by_faces = fs[..., self.faces, :].flatten(end_dim=max(len(batch_dims) - 1, 0))
        
        if face_idxs.shape == (num_samples,):
            flat_face_idxs = [flat_face_idxs]
            flat_barys = [flat_barys]
            flat_fs_by_faces = [flat_fs_by_faces]

        flat_samples = stack([(fs_by_faces_row[face_idxs_row] * barys_row.unsqueeze(-1)).sum(dim=-2) for fs_by_faces_row, face_idxs_row, barys_row in zip(flat_fs_by_faces, flat_face_idxs, flat_barys)])
        samples = flat_samples.reshape(batch_dims + (num_samples, 3))
        
        return face_idxs, barys, samples

    def embedding_to_vertex_normals(self, fs: Tensor, keep_scale: bool = False) -> Tensor:
        fs_by_face = fs[..., self.faces, :]
        crosses_by_face = cross(fs_by_face, fs_by_face[..., tensor([1, 2, 0]), :])
        vertex_Ns = self.halfedges_to_tails @ crosses_by_face[..., tensor([1, 2, 0]), :].flatten(start_dim=-3, end_dim=-2)[..., self.faces_to_halfedges, :] / 6
        
        if keep_scale:
            return vertex_Ns

        vertex_Ns = vertex_Ns / norm(vertex_Ns, dim=-1, keepdims=True)
        return vertex_Ns

    def embeddings_to_rotation(self, fs: Tensor, target_fs: Tensor) -> Tensor:
        normalized_fs = fs - self.embedding_to_com(fs)
        normalized_fs = normalized_fs * sqrt(4 * pi / self.embedding_to_face_areas(normalized_fs).sum())

        normalized_target_fs = target_fs - self.embedding_to_com(target_fs)
        normalized_target_fs = normalized_target_fs * sqrt(4 * pi / self.embedding_to_face_areas(normalized_target_fs).sum())

        U, _, V_T = svd(normalized_target_fs.transpose(-2, -1) @ normalized_fs)
        R = U @ V_T
        return R
    
    def face_areas_to_mass_matrix(self, As: Tensor, use_diag_mass: bool = False) -> sparse_coo_tensor:
        """Computes mass matrix from face areas

        Args:
            As (Tensor): batch_dims * num_faces list of face areas
            use_diag_mass (bool): whether mass matrix is diagonal/lumped

        Returns:
            num_vertices * num_vertices * batch_dims list of mass matrices, where first two dimensions are sparse
        """
        if use_diag_mass:
            vertex_As = self.face_areas_to_vertex_areas(As)
            indices = arange(self.num_vertices, device=As.device)
            indices = stack([indices, indices])
            M = sparse_coo_tensor(indices, vertex_As, size=(self.num_vertices, self.num_vertices), is_coalesced=True)
        else:
            template_values = ((eye(3, dtype=As.dtype) + ones(3, 3, dtype=As.dtype)) / 12).flatten()
            batch_dims = As.shape[:-1]
            values = (As.unsqueeze(-1) * template_values.reshape(tuple(1 for _ in batch_dims) + (1, 9))).flatten(start_dim=-2)
            row_idxs = self.faces.repeat_interleave(3, dim=-1).flatten()
            col_idxs = self.faces.repeat(1, 3).flatten()
            M = sparse_coo_tensor(stack([row_idxs, col_idxs]), values).coalesce()

        return M
        
    def face_areas_to_vertex_areas(self, As: Tensor) -> Tensor:
        """Distributes the area of each face to each of its vertices

        Args:
            As (Tensor): batch_dims * num_faces list of face areas

        Returns:
            batch_dims * num_vertices list of vertex areas
        """
        As_by_halfedges = (As.repeat_interleave(3, dim=-1) / 3)[..., self.faces_to_halfedges]
        vertex_As = self.halfedges_to_tails @ As_by_halfedges
        return vertex_As
    
    def flip_halfedge(self, halfedge: int):
        """Updates topological data to implement a non-boundary halfedge flip

        Args:
            halfedge (int): index of halfedge to flip
        """
        tail = self.tails_to_halfedges[halfedge].item()
        tip = self.tips_to_halfedges[halfedge].item()
        
        face = (arange(self.num_faces)[(self.halfedges_to_faces == halfedge).any(dim=-1)])[0].item()
        selector = self.faces[face] == tail
        opp_vertex = (self.faces[face][tensor([2, 0, 1])][selector])[0].item()
        next_halfedge = (self.halfedges_to_faces[face][tensor([1, 2, 0])][selector])[0].item()
        next_next_halfedge = (self.halfedges_to_faces[face][tensor([2, 0, 1])][selector])[0].item()

        twin_halfedge = self.halfedges_to_twins[halfedge].item()
        twin_face = (arange(self.num_faces)[(self.halfedges_to_faces == twin_halfedge).any(dim=-1)])[0].item()
        twin_selector = self.faces[twin_face] == tail
        twin_opp_vertex = (self.faces[twin_face][tensor([1, 2, 0])][twin_selector])[0].item()
        twin_next_halfedge = (self.halfedges_to_faces[twin_face][twin_selector])[0].item()
        twin_next_next_halfedge = (self.halfedges_to_faces[twin_face][tensor([1, 2, 0])][twin_selector])[0].item()

        self.tails_to_halfedges[halfedge] = twin_opp_vertex
        self.tails_to_halfedges[twin_halfedge] = opp_vertex
        self.halfedges_to_tails = sparse_coo_tensor(stack([self.tails_to_halfedges, arange(self.num_halfedges)]), ones(self.num_halfedges, dtype=self.halfedges_to_tails.dtype))

        self.tips_to_halfedges[halfedge] = opp_vertex
        self.tips_to_halfedges[twin_halfedge] = twin_opp_vertex

        self.faces[face] = tensor([tail, twin_opp_vertex, opp_vertex])
        self.faces[twin_face] = tensor([tip, opp_vertex, twin_opp_vertex])

        self.halfedges_to_faces[face] = tensor([twin_next_halfedge, halfedge, next_next_halfedge])
        self.halfedges_to_faces[twin_face] = tensor([next_halfedge, twin_halfedge, twin_next_next_halfedge])

        self.faces_to_halfedges[(3 * face):(3 * (face + 1))] = self.halfedges_to_faces[face]
        self.faces_to_halfedges[(3 * twin_face):(3 * (twin_face + 1))] = self.halfedges_to_faces[twin_face]
    
    def frames_to_singular_values(self, base_frames: Tensor, deform_frames: Tensor) -> Tensor:
        """Computes singular values for each face through a deformation, excluding the singular value associated with normal vectors
        
        Args:
            base_frames (Tensor): batch_size * num_faces * 3 * 3 list of frames for base surface
            deform_frames (Tensor): batch_size * num_faces * 3 * 3 list of frames for deformed surface

        Returns:
            batch_size * num_faces * 2 list of singular values in descending order per face
        """
        jacs = deform_frames @ inv(base_frames)
        jac_prods = jacs @ jacs.transpose(-2, -1)
        traces = diagonal(jac_prods, dim1=-2, dim2=-1).sum(dim=-1)
        dets = det(jac_prods)

        base_normal_mags = norm(base_frames[..., -1], dim=-1)
        deform_normal_mags = norm(deform_frames[..., -1], dim=-1)
        ratios = (deform_normal_mags / base_normal_mags) ** 2

        bs = ratios - traces
        cs = dets / ratios
        discrims = bs ** 2 - 4 * cs
        discrims = maximum(discrims, tensor(0).to(discrims))
        squared_sigma_highs = (-bs + sqrt(discrims)) / 2
        squared_sigma_lows = (-bs - sqrt(discrims)) / 2
        squared_sigmas = stack([squared_sigma_highs, squared_sigma_lows], dim=-1)
        squared_sigmas = maximum(squared_sigmas, tensor(0).to(squared_sigmas))
        sigmas = sqrt(squared_sigmas)
        return sigmas

    def halfedge_vectors_to_angles(self, es: Tensor) -> Tensor:
        """Computes angles across from each halfedge

        Args:
            es (Tensor): batch_dims * num_halfedges * 3 list of halfedge vectors

        Returns:
            batch_dims * num_halfedges list of interior angles
        """
        es_by_face = es[..., self.halfedges_to_faces, :]
        e_kjs = -es_by_face[..., tensor([1, 2, 0]), :]
        e_kis = es_by_face[..., tensor([2, 0, 1]), :]
        cos_alphas = (e_kjs * e_kis).sum(dim=-1) / (norm(e_kjs, dim=-1) * norm(e_kis, dim=-1))
        t = tensor(1., dtype=cos_alphas.dtype, device=cos_alphas.device)
        alphas = arccos(minimum(maximum(cos_alphas, -t), t))
        alphas = alphas.flatten(start_dim=-2)[..., self.faces_to_halfedges]
        return alphas

    def halfedge_vectors_to_face_areas(self, es: Tensor) -> Tensor:
        """Computes face areas

        Args:
            es (Tensor): batch_dims * num_halfedges * 3 list of halfedge vectors
        
        Returns:
            batch_dims * num_faces list of face areas
        """
        return norm(self.halfedge_vectors_to_face_normals(es, keep_scale=True), dim=-1) / 2

    def halfedge_vectors_to_face_normals(self, es: Tensor, keep_scale: bool = False) -> Tensor:
        """Computes outward pointing face normals, either unit length or scaled by twice the face area

        Args:
            es (Tensor): batch_dims * num_halfedges * 3 list of halfedge vectors

        Returns:
            batch_dims * num_faces * 3 list of face normals
        """
        es_by_face = es[..., self.halfedges_to_faces, :]
        Ns = cross(es_by_face[..., 0, :], -es_by_face[..., 2, :])

        if keep_scale:
            return Ns
        
        Ns = Ns / norm(Ns, dim=-1, keepdims=True)
        return Ns

    def halfedge_vectors_to_metric(self, es: Tensor) -> Tensor:
        """Computes discrete metric (halfedge lengths)

        Args:
            es (Tensor): batch_dims * num_halfedges * 3 list of halfedge vectors

        Returns:
            batch_dims * num_halfedges list of halfedge lengths
        """
        return norm(es, dim=-1)
    
    def metric_to_angles(self, ls: Tensor) -> Tensor:
        """Computes angles across from each halfedge using law of cosines

        Args:
            ls (Tensor): batch_dims * num_halfedges * 3 list of halfedge lengths

        Returns:
            batch_dims * num_halfedges list of interior angles
        """
        l_ijs = ls[..., self.halfedges_to_faces]
        l_jks = l_ijs[..., tensor([1, 2, 0])]
        l_kis = l_ijs[..., tensor([2, 0, 1])]
        cos_alphas = (l_jks ** 2 + l_kis ** 2 - l_ijs ** 2) / (2 * l_jks * l_kis)
        t = tensor(1., dtype=cos_alphas.dtype, device=cos_alphas.device)
        alphas = arccos(minimum(maximum(cos_alphas, -t), t))
        alphas = alphas.flatten(start_dim=-2)[..., self.faces_to_halfedges]
        return alphas
    
    def metric_to_face_areas(self, ls: Tensor) -> Tensor:
        """Computes face areas using Heron's formula

        Args:
            ls (Tensor): batch_dims * num_halfedges * 3 list of halfedge lengths

        Returns:
            batch_dims * num_faces list of face areas
        """
        ls_by_face = ls[..., self.halfedges_to_faces]
        l_ijs, l_jks, l_kis = ls_by_face.permute(-1, *range(len(ls_by_face.shape[:-1])))
        sps = (l_ijs + l_jks + l_kis) / 2
        As = sqrt(sps * (sps - l_ijs) * (sps - l_jks) * (sps - l_kis))
        return As

    def remove_vertex(self, idx: int = 0) -> Manifold:
        """Removes a single vertex along with all incident faces
        
        Args:
            idx (int): index of vertex to be removed

        Returns:
            Manifold with face removed
        """
        faces = self.faces.clone()
        faces = faces[(faces != idx).all(dim=-1)]
        faces -= (faces > idx).to(int)
        return Manifold(faces)

    def sphere_embedding_to_locator(self, sphere_fs: Tensor) -> Callable[[Tensor], Tuple[Tensor, Tensor]]:
        """Precomputes data needed for sphere locator, which computes face indices and barycentric coordinates for a spherical partition
        
        Args:
            sphere_fs: num_vertices * 3 list of vertex positions on the unit sphere

        Returns:
            Function mapping a batch_dim * 3 list of query vertex positions to a batch_dims list of face indices and a batch_dims * 3 list of barycentric coordinates
        """
        Ns = self.embedding_to_face_normals(sphere_fs)
        sphere_fs_by_face = sphere_fs[self.faces]
        halfspace_normals_by_face = cross(sphere_fs_by_face, sphere_fs_by_face[:, tensor([1, 2, 0]), :], dim=-1)
        halfspace_normals_by_face = halfspace_normals_by_face / norm(halfspace_normals_by_face, dim=-1, keepdims=True)

        def locator(query: Tensor) -> Tuple[Tensor, Tensor]:
            """Locates query points by face index and barycentric coordinates
            
            Args:
                query (Tensor): batch_dims * 3 list of query points on the sphere

            Returns:
                batch_dims list of face indices and batch_dims * 3 list of corresponding barycentric coordinates
            """
            batch_dims = query.shape[:-1]
            reshaped_halfspace_normals_by_face = halfspace_normals_by_face.reshape(tuple(1 for _ in batch_dims) + halfspace_normals_by_face.shape)
            reshaped_query = query.reshape(batch_dims + (1, 1, 3))
            query_halfspace_magnitudes_by_face = (reshaped_halfspace_normals_by_face * reshaped_query).sum(dim=-1)
            query_memberships_by_face = (query_halfspace_magnitudes_by_face >= 0).all(dim=-1)
            face_idxs = (arange(self.num_faces, device=query_memberships_by_face.device) * query_memberships_by_face).sum(dim=-1)

            query_Ns = Ns[face_idxs]
            query_sphere_fs_by_face = sphere_fs_by_face[face_idxs]
            query_proj_mag = (query_Ns * query_sphere_fs_by_face[..., 0, :]).sum(dim=-1, keepdims=True) / (query_Ns * query).sum(dim=-1, keepdims=True)
            proj_query = query_proj_mag * query

            query_subareas = norm(cross(query_sphere_fs_by_face - query_sphere_fs_by_face[..., tensor([1, 2, 0]), :], proj_query.unsqueeze(-2) - query_sphere_fs_by_face), dim=-1) / 2
            query_subareas = query_subareas[..., tensor([1, 2, 0])]
            barys = query_subareas / query_subareas.sum(dim=-1, keepdims=True)

            return face_idxs, barys
                
        return locator
    <|MERGE_RESOLUTION|>--- conflicted
+++ resolved
@@ -1,9 +1,5 @@
-<<<<<<< HEAD
 from __future__ import annotations
-from neural_surfaces.utils import sparse_solve
-=======
 from neural_surfaces.utils import factorize
->>>>>>> b80d4773
 from torch import arange, arccos, cat, diagonal, diff, eye, float64, maximum, minimum, multinomial, ones, pi, rand, rand_like, sort, sparse_coo_tensor, sqrt, stack, tan, Tensor, tensor, zeros
 from torch.linalg import det, cross, inv, norm, svd
 from torch.nn import Module
