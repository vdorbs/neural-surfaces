--- conflicted
+++ resolved
@@ -14,7 +14,6 @@
         };
     };
 
-<<<<<<< HEAD
     const animationFrameCounters = [];
     const animatedObjectsBySceneId = [];
     for (const scene of scenes) {
@@ -22,11 +21,6 @@
         animatedObjectsBySceneId.push([]);
     };
 
-=======
-    let meshId = 0;
-    let pointCloudId = 0;
-    let curveId = 0;
->>>>>>> 89d07a8e
     for (let i = 0; i < objects.length; i++) {
         const object = objects[i];
         const scene = scenes[object.sceneId];
